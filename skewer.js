--- conflicted
+++ resolved
@@ -380,21 +380,13 @@
  */
 skewer.error = function(event) {
     "use strict";
-<<<<<<< HEAD
     skewer.send({
         type: "error",              
-        value: event.message
-    });
-=======
-    var log = {
-        type: "error",
         value: event.message,
         filename: event.filename,
         line: event.lineno,
         column: event.column
-    };
-    skewer.postJSON(skewer.host + "/skewer/post", log);
->>>>>>> 9c36e277
+    });
 };
 
 /**
